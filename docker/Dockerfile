--- conflicted
+++ resolved
@@ -19,12 +19,7 @@
 
 # Installs the `nzgd_map` package directly from a GitHub repository without using the pip cache, 
 # ensuring the latest version for container deployment.
-<<<<<<< HEAD
 RUN pip install --no-cache-dir "git+https://github.com/ucgmsim/nzgd_map.git@dev#egg=nzgd_map"
-=======
-#RUN pip install --no-cache-dir "git+https://github.com/ucgmsim/nzgd_map@dev#egg=nzgd_map" uwsgi
-RUN pip install --no-cache-dir "git+https://github.com/ucgmsim/nzgd_map@improved-readme#egg=nzgd_map"
->>>>>>> dd285437
 
 # Copies the `nzgd.ini` configuration file from the build context into the container’s root directory.
 COPY nzgd.ini /nzgd.ini  
@@ -44,6 +39,6 @@
 # Set the secret key environment variable from the build-time argument
 ENV SECRET_KEY=$SECRET_KEY
 
-# Sets the default command to run when the container starts; it executes the `start.sh` script, 
+# Sets the default command to run when the container starts; it executes the `start.sh` script,
 # which starts nginx in the foreground.
 CMD ["/start.sh"]