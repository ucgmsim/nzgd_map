"""
The views module defines the Flask views (web pages) for the application.
Each view is a function that returns an HTML template to render in the browser.
"""

import os
import sqlite3
import tempfile
import uuid
from collections import OrderedDict
from io import StringIO
from pathlib import Path

import flask
import numpy as np
import pandas as pd  # Ensure pandas is imported
import plotly.express as px
import plotly.graph_objects as go  # Add import for plotly.graph_objects
from plotly.subplots import make_subplots
from werkzeug.utils import secure_filename

from . import constants, query_sqlite_db

# Create a Flask Blueprint for the views
bp = flask.Blueprint("views", __name__)

# Directory to store temporary uploaded geonet files
UPLOAD_FOLDER = tempfile.gettempdir()
ALLOWED_EXTENSIONS = {"txt", "ll", "csv"}


def allowed_file(filename):
    """Check if the file has an allowed extension"""
    return "." in filename and filename.rsplit(".", 1)[1].lower() in ALLOWED_EXTENSIONS


def get_user_geonet_file_path():
    """Get the path to the user's uploaded GeoNet file if it exists in the session"""
    if "user_geonet_file" in flask.session:
        file_path = Path(UPLOAD_FOLDER) / flask.session["user_geonet_file"]
        if file_path.exists():
            return file_path
    return None


@bp.route("/", methods=["GET", "POST"])  # Allow POST requests
def index():
    """Serve the standard index page."""
    # Access the instance folder for application-specific data
    instance_path = Path(flask.current_app.instance_path)

    with open(instance_path / constants.last_retrieval_date_file_name, "r") as file:
        date_of_last_nzgd_retrieval = file.readline().strip()

    # --- Start: Load uploaded_df from session ---
    uploaded_df = None
    if "uploaded_locations" in flask.session:
        try:
            uploaded_df_json = flask.session["uploaded_locations"]
            # Use pandas to read the JSON string back into a DataFrame
            # Ensure orient matches the one used in to_json()
            uploaded_df = pd.read_json(StringIO(uploaded_df_json), orient="split")

            # Ensure correct dtypes after reading from JSON, especially for lat/lon
            if "latitude" in uploaded_df.columns:
                uploaded_df["latitude"] = pd.to_numeric(
                    uploaded_df["latitude"], errors="coerce"
                )
            if "longitude" in uploaded_df.columns:
                uploaded_df["longitude"] = pd.to_numeric(
                    uploaded_df["longitude"], errors="coerce"
                )

            # Drop rows if conversion to numeric resulted in NaNs for critical columns
            uploaded_df.dropna(subset=["latitude", "longitude"], inplace=True)

            # Filter out rows with lat/lon outside valid geographic ranges after loading from session
            if not uploaded_df.empty:  # Check before accessing columns
                valid_lat = (uploaded_df["latitude"] >= -90) & (
                    uploaded_df["latitude"] <= 90
                )
                valid_lon = (uploaded_df["longitude"] >= -180) & (
                    uploaded_df["longitude"] <= 180
                )
                uploaded_df = uploaded_df[valid_lat & valid_lon]
                if uploaded_df.empty:
                    flask.flash(
                        "Uploaded data from session contained no valid geolocations after range filtering.",
                        "warning",
                    )

            if (
                uploaded_df.empty
            ):  # If all rows became NaN and were dropped or filtered out
                uploaded_df = None  # Ensure uploaded_df is None if it becomes empty
                if (
                    "uploaded_locations" in flask.session
                ):  # Clean up session if df becomes empty
                    del flask.session["uploaded_locations"]
                # flask.flash("Uploaded data from session was invalid or empty after type conversion.", "warning") # Original message, can be removed or kept
            else:
                flask.flash(
                    f"Loaded {len(uploaded_df)} valid locations from session.", "info"
                )
                # Re-create hovertext if not present, as it might not survive JSON serialization well depending on content
                if (
                    "hovertext" not in uploaded_df.columns and not uploaded_df.empty
                ):  # Check not empty again
                    uploaded_df["hovertext"] = "Uploaded: " + uploaded_df.index.astype(
                        str
                    )
        except Exception as e:
            uploaded_df = None  # Error during deserialization
            if "uploaded_locations" in flask.session:  # Check before deleting
                del flask.session["uploaded_locations"]  # Clear corrupted data
            flask.flash(
                f"Error loading uploaded locations from session: {e}. Please re-upload if needed.",
                "error",
            )
    # --- End: Load uploaded_df from session ---

    if flask.request.method == "POST":
        vs30_correlation = flask.request.form.get(
            "vs30_correlation", default=constants.default_vs_to_vs30_correlation
        )
        spt_vs_correlation = flask.request.form.get(
            "spt_vs_correlation", default=constants.default_spt_to_vs_correlation
        )
        cpt_vs_correlation = flask.request.form.get(
            "cpt_vs_correlation", default=constants.default_cpt_to_vs_correlation
        )
        colour_by = flask.request.form.get("colour_by", default="vs30")
        hist_by = flask.request.form.get("hist_by", default="vs30_log_residual")
        query = flask.request.form.get("query")

        # --- Start: Handle CSV file upload ---
        if "csv_file" in flask.request.files:
            file = flask.request.files["csv_file"]
            if file.filename != "":  # A file was actually selected for upload
                if file.filename.endswith(".csv"):
                    try:
                        # Read the CSV file into a pandas DataFrame
                        csv_data = StringIO(file.stream.read().decode("UTF8"))
                        temp_uploaded_df = pd.read_csv(csv_data)

                        # Validate required columns
                        if (
                            "latitude" not in temp_uploaded_df.columns
                            or "longitude" not in temp_uploaded_df.columns
                        ):
                            flask.flash(
                                "CSV must contain 'latitude' and 'longitude' columns.",
                                "error",
                            )
                        else:
                            # Ensure latitude and longitude are numeric, drop rows where they are not
                            temp_uploaded_df["latitude"] = pd.to_numeric(
                                temp_uploaded_df["latitude"], errors="coerce"
                            )
                            temp_uploaded_df["longitude"] = pd.to_numeric(
                                temp_uploaded_df["longitude"], errors="coerce"
                            )
                            temp_uploaded_df.dropna(
                                subset=["latitude", "longitude"], inplace=True
                            )

                            # Filter out rows with lat/lon outside valid geographic ranges
                            if (
                                not temp_uploaded_df.empty
                            ):  # Check before accessing columns
                                valid_lat = (temp_uploaded_df["latitude"] >= -90) & (
                                    temp_uploaded_df["latitude"] <= 90
                                )
                                valid_lon = (temp_uploaded_df["longitude"] >= -180) & (
                                    temp_uploaded_df["longitude"] <= 180
                                )
                                temp_uploaded_df = temp_uploaded_df[
                                    valid_lat & valid_lon
                                ]
                                if temp_uploaded_df.empty and (
                                    "latitude" in temp_uploaded_df.columns
                                ):  # Check if it became empty due to filtering
                                    flask.flash(
                                        "CSV contained no locations within valid geographic ranges after processing.",
                                        "warning",
                                    )

                            if not temp_uploaded_df.empty:
                                uploaded_df = temp_uploaded_df
                                # --- Start: Save uploaded_df to session ---
                                flask.session["uploaded_locations"] = (
                                    uploaded_df.to_json(orient="split")
                                )
                                # --- End: Save uploaded_df to session ---
                                flask.flash(
                                    "CSV file processed and loaded successfully.",
                                    "success",
                                )
                    except Exception as e:
                        flask.flash(f"Error processing new CSV file: {e}", "error")
                else:  # File selected, but not a CSV
                    flask.flash(
                        "Invalid file type. Please upload a CSV file. Previous uploaded data (if any) is retained.",
                        "warning",
                    )
        # --- End: Handle CSV file upload ---
    else:  # GET request
        vs30_correlation = flask.request.args.get(
            "vs30_correlation", default=constants.default_vs_to_vs30_correlation
        )
        spt_vs_correlation = flask.request.args.get(
            "spt_vs_correlation", default=constants.default_spt_to_vs_correlation
        )
        cpt_vs_correlation = flask.request.args.get(
            "cpt_vs_correlation", default=constants.default_cpt_to_vs_correlation
        )
        colour_by = flask.request.args.get("colour_by", default="vs30")
        hist_by = flask.request.args.get("hist_by", default="vs30_log_residual")
        query = flask.request.args.get("query")

    # Ensure query is None if it's an empty string after stripping, to match behavior of default=None
    if query is not None:
        query = query.strip()
        if not query:
            query = None

    # GeoNet station visibility state from session
    show_geonet_visibility = flask.session.get('show_geonet_stations', 'on')

    with sqlite3.connect(instance_path / constants.database_file_name) as conn:
        vs_to_vs30_correlation_df = pd.read_sql_query(
            "SELECT * FROM vstovs30correlation", conn
        )
        cpt_to_vs_correlation_df = pd.read_sql_query(
            "SELECT * FROM cpttovscorrelation", conn
        )
        spt_to_vs_correlation_df = pd.read_sql_query(
            "SELECT * FROM spttovscorrelation", conn
        )

        database_df = query_sqlite_db.all_vs30s_given_correlations(
            selected_vs30_correlation=vs30_correlation,
            selected_cpt_to_vs_correlation=cpt_vs_correlation,
            selected_spt_to_vs_correlation=spt_vs_correlation,
            selected_hammer_type="Auto",
            conn=conn,
        )

    # Determine GeoNet stations data: user-uploaded or default
    user_geonet_file_path = get_user_geonet_file_path()  # This returns Path object or None
    default_geonet_file_path = instance_path / "geoNet_stats+2023-06-28.ll"

    if user_geonet_file_path:  # Relies on get_user_geonet_file_path to return valid, existing path or None
        try:
            flask.current_app.logger.info(
                f"Attempting to load user-uploaded GeoNet station file: {user_geonet_file_path}"
            )
            geonet_stations_df = pd.read_csv(
                user_geonet_file_path,
                delim_whitespace=True,
                header=None,
                names=["lon", "lat", "name"],  # Consistent column names
                comment="/",  # Treat lines starting with / as comments
            )
            # Validate and clean data
            geonet_stations_df["lon"] = pd.to_numeric(
                geonet_stations_df["lon"], errors="coerce"
            )
            geonet_stations_df["lat"] = pd.to_numeric(
                geonet_stations_df["lat"], errors="coerce"
            )
            geonet_stations_df.dropna(subset=["lon", "lat"], inplace=True)

            if geonet_stations_df.empty:
                flask.current_app.logger.warning(
                    f"User GeoNet station file {user_geonet_file_path} is empty or resulted in no valid data after parsing. Falling back to default."
                )
                geonet_stations_df = pd.read_csv(
                    default_geonet_file_path, sep=r"\s+", names=["lon", "lat", "name"]
                )
        except Exception as e:
            flask.current_app.logger.error(
                f"Error processing user GeoNet station file {user_geonet_file_path}: {e}. Falling back to default."
            )
            geonet_stations_df = pd.read_csv(
                default_geonet_file_path, sep=r"\s+", names=["lon", "lat", "name"]
            )
    else:
        # This 'else' covers "no file in session" or "file in session but doesn't exist/is invalid"
        flask.current_app.logger.info(
            "No valid user-uploaded GeoNet station file found. Loading default."
        )
        geonet_stations_df = pd.read_csv(
            default_geonet_file_path, sep=r"\s+", names=["lon", "lat", "name"]
        )

    database_df["vs30"] = query_sqlite_db.clip_highest_and_lowest_percent(
        database_df["vs30"], 0.1, 99.9
    )

    # Retrieve the available correlation options from the database dataframe to
    # populate the dropdowns in the user interface. Ignore None values.
    vs30_correlations = vs_to_vs30_correlation_df["name"].unique()
    cpt_vs_correlations = cpt_to_vs_correlation_df["name"].unique()
    spt_vs_correlations = spt_to_vs_correlation_df["name"].unique()

    # Apply custom query filtering if provided
    if query:
        database_df = database_df.query(query)

    # Initialize marker_size_description_text, will be updated if database_df is not empty
    marker_size_description_text = ""

    # Determine map center and zoom
    default_nz_lat, default_nz_lon = -41.2865, 174.7762
    centre_lat, centre_lon, current_map_zoom = (
        default_nz_lat,
        default_nz_lon,
        4,
    )  # Base defaults

    if not database_df.empty:
        centre_lat = database_df["latitude"].mean()
        centre_lon = database_df["longitude"].mean()
        current_map_zoom = 5

        # Define marker_size_description_text here as database_df is available
        if "vs30_log_residual" in database_df.columns:
            abs_residuals = database_df["vs30_log_residual"].abs()
            median_abs_residual = abs_residuals.median()

            # Ensure fill_value for NaNs is a small positive number if median is 0/NaN or values are tiny
            fill_value_for_na = (
                median_abs_residual
                if pd.notna(median_abs_residual) and median_abs_residual > 0.01
                else 0.01
            )

            database_df["size"] = abs_residuals.fillna(fill_value_for_na)
            # Ensure all size values are positive for px to scale (px scales these data values)
            database_df["size"] = np.maximum(database_df["size"], 0.01)

            marker_size_description_text = r"Marker size indicates the magnitude of the Vs30 log residual, given by \(\mathrm{|(\log(SPT_{Vs30}) - \log(Foster2019_{Vs30})|)}\)"
        else:
            database_df["size"] = 5  # Default size if vs30_log_residual is not present
            marker_size_description_text = (
                "Marker size is fixed as Vs30 log residual is not available for sizing."
            )

        # Prepare hover data and other column-dependent operations for database_df
        database_df["Vs30 (m/s)"] = database_df.get("vs30")
        database_df["Vs30_log_resid"] = database_df.get("vs30_log_residual")
        if vs30_correlation == "boore_2011":
            reason_text = "Unable to estimate as Boore et al. (2011) Vs to Vs30 correlation requires a depth of at least 5 m"
            min_required_depth = 5
        else:
            reason_text = "Unable to estimate as Boore et al. (2004) Vs to Vs30 correlation requires a depth of at least 10 m"
            min_required_depth = 10

        if "deepest_depth" in database_df.columns:
            database_df.loc[
                database_df["deepest_depth"] < min_required_depth, "Vs30 (m/s)"
            ] = reason_text
            database_df.loc[
                (database_df["deepest_depth"] >= min_required_depth)
                & (np.isnan(database_df.get("vs30")) | (database_df.get("vs30") == 0)),
                "Vs30 (m/s)",
            ] = "Vs30 calculation failed even though CPT depth is sufficient"
            database_df.loc[
                (database_df["deepest_depth"] >= min_required_depth)
                & ~(np.isnan(database_df.get("vs30")) | (database_df.get("vs30") == 0)),
                "Vs30 (m/s)",
            ] = database_df.get("vs30").apply(
                lambda x: f"{x:.2f}" if pd.notnull(x) else "N/A"
            )

        if "vs30_log_residual" in database_df.columns:
            database_df.loc[
                (np.isnan(database_df["vs30_log_residual"])), "Vs30_log_resid"
            ] = "Unavailable as Vs30 could not be calculated"
            database_df.loc[
                ~(np.isnan(database_df["vs30_log_residual"])), "Vs30_log_resid"
            ] = database_df["vs30_log_residual"].apply(
                lambda x: f"{x:.2f}" if pd.notnull(x) else "N/A"
            )
        if "deepest_depth" in database_df.columns:
            database_df["deepest_depth (m)"] = database_df["deepest_depth"]

    elif uploaded_df is not None and not uploaded_df.empty:
        centre_lat = uploaded_df["latitude"].mean()
        centre_lon = uploaded_df["longitude"].mean()
        current_map_zoom = 5
        flask.flash(
            "Database query is empty or resulted in no data. Centering map on uploaded locations.",
            "info",
        )
    # else: use NZ default center and zoom if both are empty

    map_obj = None  # Will hold the Plotly Figure object

    # Create the base map
    if not database_df.empty:
        db_hover_data_dict = OrderedDict()
        if "deepest_depth (m)" in database_df.columns:
            db_hover_data_dict["deepest_depth (m)"] = ":.2f"
        if "Vs30 (m/s)" in database_df.columns:
            db_hover_data_dict["Vs30 (m/s)"] = True
        if "Vs30_log_resid" in database_df.columns:
            db_hover_data_dict["Vs30_log_resid"] = True
        # Ensure 'size' is in hover_data if it was calculated for database_df
        if "size" in database_df.columns:
            db_hover_data_dict["size"] = False

        size_col = database_df["size"] if "size" in database_df.columns else 5
        color_col_data = database_df.get(colour_by)
        # Ensure color_col is numeric or None for continuous scale, otherwise treat as discrete or don't color
        color_col = (
            color_col_data
            if color_col_data is not None
            and pd.api.types.is_numeric_dtype(color_col_data)
            else None
        )

<<<<<<< HEAD
    ## Make map marker sizes proportional to the absolute value of the Vs30 log residual.
    ## For records where the Vs30 log residual is unavailable, use the median of absolute value of the Vs30 log residuals.
    database_df["size"] = (
        database_df["vs30_log_residual"]
        .abs()
        .fillna(round(database_df["vs30_log_residual"].abs().median(), 1))
    )

    ## Make new columns of string values to display instead of the float values for Vs30 and log residual
    ## so that an explanation can be shown when the vs30 value or the log residual
    database_df["Vs30 (m/s)"] = database_df["vs30"]
    database_df["Vs30_log_resid"] = database_df["vs30_log_residual"]
    if vs30_correlation == "boore_2011":
        reason_text = "Unable to estimate as Boore et al. (2011) Vs to Vs30 correlation requires a depth of at least 5 m"
        min_required_depth = 5
=======
        map_obj = px.scatter_map(
            database_df,
            lat="latitude",
            lon="longitude",
            color=color_col,
            size=size_col,
            hover_name=database_df.get("record_name"),
            center={"lat": centre_lat, "lon": centre_lon},
            zoom=current_map_zoom,
            hover_data=db_hover_data_dict,
        )
    elif uploaded_df is not None and not uploaded_df.empty:
        flask.flash(
            f"Database is empty or query yielded no results. Creating map with {len(uploaded_df)} uploaded locations.",
            "info",
        )
        map_obj = px.scatter_map(
            uploaded_df,
            lat="latitude",
            lon="longitude",
            color_discrete_sequence=[
                "red"
            ],  # Ensure uploaded points are distinctly colored
            size_max=10,  # Fixed size for uploaded points for clarity
            center={"lat": centre_lat, "lon": centre_lon},
            zoom=current_map_zoom,
            hover_data={
                "latitude": True,
                "longitude": True,
            },  # Basic hover for uploaded points
        )
        if map_obj.data:
            map_obj.data[0].name = "Uploaded Locations"
>>>>>>> dd285437
    else:
        flask.flash(
            "No locations to display (database query empty and no locations uploaded). Showing an empty map of New Zealand.",
            "info",
        )
        map_obj = go.Figure(
            go.Scattermapbox(
                lat=[centre_lat],
                lon=[centre_lon],
                mode="markers",
                marker={"size": 0, "opacity": 0},
            )
        )
        map_obj.update_layout(
            mapbox_style="open-street-map",
            mapbox_center_lat=centre_lat,
            mapbox_center_lon=centre_lon,
            mapbox_zoom=current_map_zoom,
            margin={"r": 0, "t": 0, "l": 0, "b": 0},
        )

    # If database_df was the primary source for the map, and uploaded_df also exists, add uploaded_df as a new trace.
    if not database_df.empty and (uploaded_df is not None and not uploaded_df.empty):
        flask.flash(
            f"Adding {len(uploaded_df)} uploaded locations as a separate trace to the map.",
            "info",
        )

        # Ensure required columns exist and are numeric for the trace
        if not (
            "latitude" in uploaded_df.columns
            and "longitude" in uploaded_df.columns
            and pd.api.types.is_numeric_dtype(uploaded_df["latitude"])
            and pd.api.types.is_numeric_dtype(uploaded_df["longitude"])
        ):
            flask.flash(
                "Uploaded data is missing valid latitude/longitude for map trace.",
                "error",
            )
        else:
            # Ensure hovertext column exists for customdata/hovertemplate
            if "hovertext" not in uploaded_df.columns:
                # Create a default hovertext if not present
                uploaded_df["hovertext"] = (
                    "Lat: "
                    + uploaded_df["latitude"].round(4).astype(str)
                    + ", Lon: "
                    + uploaded_df["longitude"].round(4).astype(str)
                )

            map_obj.add_trace(
                go.Scattermapbox(
                    lat=uploaded_df["latitude"],
                    lon=uploaded_df["longitude"],
                    mode="markers",
                    marker=go.scattermapbox.Marker(size=10, color="red", opacity=0.7),
                    name="Uploaded Locations",  # For legend
                    text=uploaded_df[
                        "hovertext"
                    ],  # Data for the hovertemplate's %{text}
                    customdata=uploaded_df[
                        ["latitude", "longitude"]
                    ],  # For hovertemplate's %{customdata[0/1]}
                    hovertemplate=(
                        "<b>Uploaded Point</b><br>"
                        + "Lat: %{customdata[0]:.4f}<br>"
                        + "Lon: %{customdata[1]:.4f}<br>"
                        + "Details: %{text}<extra></extra>"  # <extra></extra> removes trace info from hover
                    ),
                )
            )
            # Explicitly update layout AFTER adding the new trace
            map_obj.update_layout(
                mapbox_style="carto-positron",  # Maintain consistency with px default
                showlegend=True,
                legend=dict(
                    yanchor="top",
                    y=0.99,
                    xanchor="left",
                    x=0.01,
                    bgcolor="rgba(255,255,255,0.7)",  # Semi-transparent background for legend
                ),
            )

    # Determine which GeoNet DataFrame to use for plotting based on session state
    if show_geonet_visibility == 'on':
        plot_geonet_df = geonet_stations_df
    else:
        plot_geonet_df = pd.DataFrame(columns=['lon', 'lat', 'name']) 

    geonet_fig = px.scatter_map(
        plot_geonet_df,  # Use plot_geonet_df which might be empty
        lat="lat",
        lon="lon",
        hover_name="name",
    )

    # Add GeoNet station traces to the main map figure if they exist
    # px.scatter_map with an empty DataFrame will result in an empty geonet_fig.data
    for trace in geonet_fig.data:
        trace.name = "GeoNet station"
        trace.showlegend = True
        map.add_trace(trace)

    # Determine if any legend items are expected
    if show_geonet_visibility == 'off':
        # GeoNet stations are not visible so we don't expect legend items from them.
        # Add a dummy trace to ensure the legend box (and its title) appears.
        map.add_trace(go.Scatter(
            x=[None], y=[None],  # No actual data points
            mode='markers',
            marker=dict(color='rgba(0,0,0,0)', size=0),  # Make it invisible
            showlegend=True, 
            name=' ',  # Use a space as the name to ensure legend item is created
            hoverinfo='none' # No hover interaction for this dummy point
        ))

    map_text = (
        "Click investigation markers for details.<br>"
        "Investigation marker size is Vs30<br>"
        "residual with Foster et al. (2019)."
    )

    map.update_layout(
        legend_title_text=map_text,
        legend=dict(
            x=0.01,
            y=0.99,
        ),
    )

    # Create an interactive histogram using Plotly
    if not database_df.empty and hist_by in database_df.columns:
        hist_plot = px.histogram(database_df, x=hist_by)

    else:
        hist_plot = go.Figure().update_layout(
            title_text=f"No data for {hist_by}", xaxis_title=hist_by
        )

    # Render the map and data in an HTML template
    return flask.render_template(
        "views/index.html",
        date_of_last_nzgd_retrieval=date_of_last_nzgd_retrieval,
<<<<<<< HEAD
        map=map.to_html(
            full_html=False,  # Embed only the necessary map HTML
            include_plotlyjs=False,  # Exclude Plotly.js library (assume it's loaded separately)
            default_height="90vh",  # Set the map height
=======
        map=map_obj.to_html(
            full_html=False,
            include_plotlyjs=False,
            default_height="85vh",
>>>>>>> dd285437
        ),
        selected_vs30_correlation=vs30_correlation,  # Pass the selected vs30_correlation for the template
        selected_spt_vs_correlation=spt_vs_correlation,
        selected_cpt_vs_correlation=cpt_vs_correlation,
        query=query,  # Pass the query back for persistence in UI
        vs30_correlations=vs30_correlations,  # Pass all vs30_correlations for UI dropdown
        spt_vs_correlations=spt_vs_correlations,
        cpt_vs_correlations=cpt_vs_correlations,
        num_records=len(database_df),
        colour_by=colour_by,
        hist_by=hist_by,
        colour_variables=[
            ("vs30", "Inferred Vs30 from data"),
            ("type_number_code", "Type of record"),
            ("vs30_log_residual", "log residual with Foster et al. (2019)"),
            ("deepest_depth", "Record's deepest depth"),
            ("vs30_stddev", "Vs30 standard deviation inferred from data"),
            ("model_vs30_foster_2019", "Vs30 from Foster et al. (2019)"),
            (
                "model_vs30_stddev_foster_2019",
                "Vs30 standard deviation from Foster et al. (2019)",
            ),
            ("shallowest_depth", "Record's shallowest depth"),
            ("measured_gwl", "Measured groundwater level"),
            (
                "model_gwl_westerhoff_2019",
                "Groundwater level from Westerhoff et al. (2019)",
            ),
        ],
        hist_plot=hist_plot.to_html(
            full_html=False,  # Embed only the necessary map HTML
            include_plotlyjs=False,  # Exclude Plotly.js library (assume it's loaded separately)
        ),
        show_geonet_visibility=show_geonet_visibility, # Pass new session-based variable
    )


@bp.route("/spt/<record_name>", methods=["GET"])
def spt_record(record_name: str):
    """
    Render the details page for a given SPT record.

    Parameters
    ----------
    record_name : str
        The name of the record to display.

    Returns
    -------
    The rendered HTML template for the SPT record page.
    """

    # Access the instance folder for application-specific data
    instance_path = Path(flask.current_app.instance_path)

    nzgd_id = int(record_name.split("_")[1])

    with sqlite3.connect(instance_path / constants.database_file_name) as conn:
        spt_measurements_df = query_sqlite_db.spt_measurements_for_one_nzgd(
            nzgd_id, conn
        )
        spt_soil_df = query_sqlite_db.spt_soil_types_for_one_nzgd(nzgd_id, conn)
        vs30s_df = query_sqlite_db.spt_vs30s_for_one_nzgd_id(nzgd_id, conn)

    type_prefix_to_folder = {"CPT": "cpt", "SCPT": "scpt", "BH": "borehole"}

    path_to_files = (
        Path(type_prefix_to_folder[vs30s_df["type_prefix"][0]])
        / vs30s_df["region"][0]
        / vs30s_df["district"][0]
        / vs30s_df["city"][0]
        / vs30s_df["suburb"][0]
        / vs30s_df["record_name"][0]
    )
    url_str = constants.source_files_base_url + str(path_to_files)
    vs30s_df["estimate_number"] = np.arange(1, len(vs30s_df) + 1)

    spt_efficiency = vs30s_df["spt_efficiency"][0]
    if spt_efficiency is None:
        spt_efficiency = "Not available"
    elif isinstance(spt_efficiency, float):
        spt_efficiency = f"{spt_efficiency:.0f}%"

    spt_borehole_diameter = vs30s_df["spt_borehole_diameter"][0]
    if spt_borehole_diameter is None:
        spt_borehole_diameter = "Not available"
    elif isinstance(spt_borehole_diameter, float):
        spt_borehole_diameter = f"{spt_borehole_diameter:.2f}"

    measured_gwl = vs30s_df["measured_gwl"][0]
    if measured_gwl is None:
        measured_gwl = "Not available"
    elif isinstance(measured_gwl, float):
        measured_gwl = f"{measured_gwl:.2f}"

    model_gwl_westerhoff_2019 = vs30s_df["model_gwl_westerhoff_2019"][0]
    if model_gwl_westerhoff_2019 is None:
        model_gwl_westerhoff_2019 = "Not available"
    elif isinstance(model_gwl_westerhoff_2019, float):
        model_gwl_westerhoff_2019 = f"{model_gwl_westerhoff_2019:.2f}"

    model_vs30_foster_2019 = vs30s_df["model_vs30_foster_2019"][0]
    if model_vs30_foster_2019 is None:
        model_vs30_foster_2019 = "Not available"
    elif isinstance(model_vs30_foster_2019, float):
        model_vs30_foster_2019 = f"{model_vs30_foster_2019:.2f}"

    model_vs30_stddev_foster_2019 = vs30s_df["model_vs30_stddev_foster_2019"][0]
    if model_vs30_stddev_foster_2019 is None:
        model_vs30_stddev_foster_2019 = "Not available"
    elif isinstance(model_vs30_stddev_foster_2019, float):
        model_vs30_stddev_foster_2019 = f"{model_vs30_stddev_foster_2019:.2f}"

    spt_vs30_calculation_used_efficiency = vs30s_df[
        "spt_vs30_calculation_used_soil_info"
    ][0]
    if spt_vs30_calculation_used_efficiency == 0:
        spt_vs30_calculation_used_efficiency = "no"
    elif spt_vs30_calculation_used_efficiency == 1:
        spt_vs30_calculation_used_efficiency = "yes"

    spt_vs30_calculation_used_soil_info = vs30s_df[
        "spt_vs30_calculation_used_efficiency"
    ][0]
    if spt_vs30_calculation_used_soil_info == 0:
        spt_vs30_calculation_used_soil_info = "no"
    elif spt_vs30_calculation_used_soil_info == 1:
        spt_vs30_calculation_used_soil_info = "yes"

    spt_measurements_df.rename(
        columns={"n": "Number of blows", "depth": "Depth (m)"}, inplace=True
    )

    # Plot the SPT data. line_shape is set to "vhv" to create a step plot with the correct orientation for vertical depth.
    spt_plot = px.line(
        spt_measurements_df, x="Number of blows", y="Depth (m)", line_shape="vhv"
    )
    # Invert the y-axis
    spt_plot.update_layout(yaxis=dict(autorange="reversed"))

    return flask.render_template(
        "views/spt_record.html",
        record_details=vs30s_df.to_dict(
            orient="records"
        ),  # Pass DataFrame as list of dictionaries
        spt_data=spt_measurements_df.to_dict(orient="records"),
        soil_type=spt_soil_df.to_dict(orient="records"),
        spt_plot=spt_plot.to_html(),
        url_str=url_str,
        spt_efficiency=spt_efficiency,
        spt_borehole_diameter=spt_borehole_diameter,
        measured_gwl=measured_gwl,
        model_vs30_foster_2019=model_vs30_foster_2019,
        model_vs30_stddev_foster_2019=model_vs30_stddev_foster_2019,
        model_gwl_westerhoff_2019=model_gwl_westerhoff_2019,
        max_depth=spt_measurements_df["Depth (m)"].max(),
        min_depth=spt_measurements_df["Depth (m)"].min(),
        spt_vs30_calculation_used_efficiency=spt_vs30_calculation_used_efficiency,
        spt_vs30_calculation_used_soil_info=spt_vs30_calculation_used_soil_info,
    )


@bp.route("/cpt/<record_name>", methods=["GET"])
def cpt_record(record_name: str):
    """
    Render the details page for a given CPT record.

    Parameters
    ----------
    record_name : str
        The name of the record to display.

    Returns
    -------
    The rendered HTML template for the CPT record page.
    """

    # Access the instance folder for application-specific data
    instance_path = Path(flask.current_app.instance_path)

    nzgd_id = int(record_name.split("_")[1])

    with sqlite3.connect(instance_path / constants.database_file_name) as conn:
        cpt_measurements_df = query_sqlite_db.cpt_measurements_for_one_nzgd(
            nzgd_id, conn
        )
        vs30s_df = query_sqlite_db.cpt_vs30s_for_one_nzgd_id(nzgd_id, conn)

    type_prefix_to_folder = {"CPT": "cpt", "SCPT": "scpt", "BH": "borehole"}
    path_to_files = (
        Path(type_prefix_to_folder[vs30s_df["type_prefix"][0]])
        / vs30s_df["region"][0]
        / vs30s_df["district"][0]
        / vs30s_df["city"][0]
        / vs30s_df["suburb"][0]
        / vs30s_df["record_name"][0]
    )
    url_str = constants.source_files_base_url + str(path_to_files)
    vs30s_df["estimate_number"] = np.arange(1, len(vs30s_df) + 1)

    tip_net_area_ratio = vs30s_df["cpt_tip_net_area_ratio"][0]
    if tip_net_area_ratio is None:
        tip_net_area_ratio = "Not available"
    elif isinstance(tip_net_area_ratio, float):
        tip_net_area_ratio = f"{tip_net_area_ratio:.2f}"

    measured_gwl = vs30s_df["measured_gwl"][0]
    if measured_gwl is None:
        measured_gwl = "Not available"
    elif isinstance(measured_gwl, float):
        measured_gwl = f"{measured_gwl:.2f}"

    model_gwl_westerhoff_2019 = vs30s_df["model_gwl_westerhoff_2019"][0]
    if model_gwl_westerhoff_2019 is None:
        model_gwl_westerhoff_2019 = "Not available"
    elif isinstance(model_gwl_westerhoff_2019, float):
        model_gwl_westerhoff_2019 = f"{model_gwl_westerhoff_2019:.2f}"

    model_vs30_foster_2019 = vs30s_df["model_vs30_foster_2019"][0]
    if model_vs30_foster_2019 is None:
        model_vs30_foster_2019 = "Not available"
    elif isinstance(model_vs30_foster_2019, float):
        model_vs30_foster_2019 = f"{model_vs30_foster_2019:.2f}"

    model_vs30_stddev_foster_2019 = vs30s_df["model_vs30_stddev_foster_2019"][0]
    if model_vs30_stddev_foster_2019 is None:
        model_vs30_stddev_foster_2019 = "Not available"
    elif isinstance(model_vs30_stddev_foster_2019, float):
        model_vs30_stddev_foster_2019 = f"{model_vs30_stddev_foster_2019:.2f}"

    type_prefix = vs30s_df["type_prefix"][0]
    if type_prefix is None:
        type_prefix = "Not available"
    elif isinstance(type_prefix, str):
        type_prefix = f"{type_prefix}"

    ## Only show Vs30 values for correlations that could be used given the depth of the record
    max_depth_for_record = vs30s_df["deepest_depth"].unique()[0]

    if max_depth_for_record < 5:
        vs30_correlation_explanation_text = (
            f"Unable to estimate a Vs30 value from {record_name} as it has a maximum depth "
            f"of {max_depth_for_record} m, while depths of at least 10 m and 5 m are required for "
            "the Boore et al. (2004) and Boore et al. (2011) Vs to Vs30 correlations, respectively."
        )
        show_vs30_values = False

    elif 5 <= max_depth_for_record < 10:
        vs30_correlation_explanation_text = (
            f"{record_name} has a maximum depth of {max_depth_for_record:.2f} m so only the Boore et al. (2011) "
            "Vs to Vs30 correlation can be used as it requires a depth of at least 5 m, while the "
            "Boore et al. (2004) correlation requires a depth of at least 10 m."
        )
        show_vs30_values = True
        vs30s_df = vs30s_df[vs30s_df["vs_to_vs30_correlation"] == "boore_2011"]

    else:
        vs30_correlation_explanation_text = (
            f"{record_name} has a maximum depth of {max_depth_for_record:.2f} m so both the Boore et al. (2004) "
            "and Boore et al. (2011) Vs to Vs30 correlations can be used, as they require depths of at least "
            "10 m and 5 m, respectively."
        )
        show_vs30_values = True

    # Plot the CPT data as a subplot with 1 row and 3 columns
    fig = make_subplots(rows=1, cols=3)

    fig.add_trace(
        go.Scatter(x=cpt_measurements_df["qc"], y=cpt_measurements_df["depth"]),
        row=1,
        col=1,
    )
    fig.add_trace(
        go.Scatter(x=cpt_measurements_df["fs"], y=cpt_measurements_df["depth"]),
        row=1,
        col=2,
    )
    fig.add_trace(
        go.Scatter(x=cpt_measurements_df["u2"], y=cpt_measurements_df["depth"]),
        row=1,
        col=3,
    )

    fig.update_yaxes(title_text="Depth (m)", autorange="reversed", row=1, col=1)
    fig.update_yaxes(title_text="Depth (m)", autorange="reversed", row=1, col=2)
    fig.update_yaxes(title_text="Depth (m)", autorange="reversed", row=1, col=3)

    fig.update_xaxes(title_text=r"Cone resistance, qc (Mpa)", row=1, col=1)
    fig.update_xaxes(title_text="Sleeve friction, fs (Mpa)", row=1, col=2)
    fig.update_xaxes(title_text="Pore pressure, u2 (Mpa)", row=1, col=3)

    fig.update_layout(showlegend=False)

    return flask.render_template(
        "views/cpt_record.html",
        record_details=vs30s_df.to_dict(
            orient="records"
        ),  # Pass DataFrame as list of dictionaries
        cpt_plot=fig.to_html(),
        vs30_correlation_explanation_text=vs30_correlation_explanation_text,
        show_vs30_values=show_vs30_values,
        url_str=url_str,
        tip_net_area_ratio=tip_net_area_ratio,
        measured_gwl=measured_gwl,
        model_gwl_westerhoff_2019=model_gwl_westerhoff_2019,
        record_name=record_name,
        model_vs30_foster_2019=model_vs30_foster_2019,
        model_vs30_stddev_foster_2019=model_vs30_stddev_foster_2019,
        type_prefix=type_prefix,
    )


def remove_file(file_path):
    """Delete the specified file."""
    try:
        os.remove(file_path)
        print(f"Deleting temporary file: {file_path}")
    except OSError as e:
        print(f"Error: {file_path} : {e.strerror}")


@bp.route("/download_cpt_data/<filename>")
def download_cpt_data(filename):
    """Serve a file from the instance path for download and delete it afterwards."""
    instance_path = Path(flask.current_app.instance_path)

    nzgd_id = int(filename.split("_")[1])
    with sqlite3.connect(instance_path / constants.database_file_name) as conn:
        cpt_measurements_df = query_sqlite_db.cpt_measurements_for_one_nzgd(
            nzgd_id, conn
        )

    cpt_measurements_df.rename(
        columns={
            "depth": "depth_(m)",
            "qc": "cone_resistance_qc_(Mpa)",
            "fs": "sleeve_friction_fs_(Mpa)",
            "u2": "pore_pressure_u2_(Mpa)",
        },
        inplace=True,
    )

    # Create a temporary CSV file containing the CPT data
    download_buffer = StringIO()

    cpt_measurements_df[
        [
            "depth_(m)",
            "cone_resistance_qc_(Mpa)",
            "sleeve_friction_fs_(Mpa)",
            "pore_pressure_u2_(Mpa)",
        ]
    ].to_csv(download_buffer, index=False)
    response = flask.make_response(download_buffer.getvalue())
    response.mimetype = "text/csv"
    response.headers["Content-Disposition"] = f"attachment; filename={filename}"

    return response


@bp.route("/download_spt_data/<filename>")
def download_spt_data(filename):
    """Serve SPT data as a downloadable CSV file using an in-memory buffer."""
    instance_path = Path(flask.current_app.instance_path)

    nzgd_id = int(filename.split("_")[1])
    with sqlite3.connect(instance_path / constants.database_file_name) as conn:
        spt_measurements_df = query_sqlite_db.spt_measurements_for_one_nzgd(
            nzgd_id, conn
        )

    # Create a buffer for the CSV data
    download_buffer = StringIO()

    # Rename columns and write to buffer
    spt_measurements_df.rename(
        columns={"depth": "depth_m", "n": "number_of_blows"}, inplace=True
    )
    spt_measurements_df[["depth_m", "number_of_blows"]].to_csv(
        download_buffer, index=False
    )

    # Create response directly from the buffer
    response = flask.make_response(download_buffer.getvalue())
    response.mimetype = "text/csv"
    response.headers["Content-Disposition"] = f"attachment; filename={filename}"

    return response


@bp.route("/download_spt_soil_types/<filename>")
def download_spt_soil_types(filename):
    """Serve SPT soil types as a downloadable CSV file using an in-memory buffer."""
    instance_path = Path(flask.current_app.instance_path)

    nzgd_id = int(filename.split("_")[1])
    with sqlite3.connect(instance_path / constants.database_file_name) as conn:
        spt_soil_types_df = query_sqlite_db.spt_soil_types_for_one_nzgd(nzgd_id, conn)

    spt_soil_types_df.rename(
        columns={"top_depth": "depth_at_layer_top_m"}, inplace=True
    )

    # Create a buffer for the CSV data
    download_buffer = StringIO()

    # Write the data to the buffer
    spt_soil_types_df[["depth_at_layer_top_m", "soil_type"]].to_csv(
        download_buffer, index=False
    )

    # Create response directly from the buffer
    response = flask.make_response(download_buffer.getvalue())
    response.mimetype = "text/csv"
    response.headers["Content-Disposition"] = f"attachment; filename={filename}"

    return response


@bp.route("/query_help", methods=["GET"])
def query_help():
    """
    Display a help page for constructing queries.
    """
    # Access the instance folder for application-specific data
    instance_path = Path(flask.current_app.instance_path)

    # Connect to the database to get location names
    with sqlite3.connect(instance_path / constants.database_file_name) as conn:
        region_names = query_sqlite_db.get_region_names(conn)
        district_names = query_sqlite_db.get_district_names(conn)
        city_names = query_sqlite_db.get_city_names(conn)
        suburb_names = query_sqlite_db.get_suburb_names(conn)

    col_names_to_display = [
        "record_name",
        "nzgd_id",
        "cpt_id",
        "vs30",
        "vs30_stddev",
        "type_prefix",
        "original_reference",
        "investigation_date",
        "published_date",
        "latitude",
        "longitude",
        "model_vs30_foster_2019",
        "model_vs30_stddev_foster_2019",
        "model_gwl_westerhoff_2019",
        "cpt_tip_net_area_ratio",
        "measured_gwl",
        "deepest_depth",
        "shallowest_depth",
        "region",
        "district",
        "suburb",
        "city",
        "vs30_log_residual",
        "gwl_residual",
        "spt_efficiency",
    ]
    col_names_to_display_str = ", ".join(col_names_to_display)

    return flask.render_template(
        "views/query_help.html",
        col_names_to_display=col_names_to_display_str,
        region_names=region_names,
        district_names=district_names,
        city_names=city_names,
        suburb_names=suburb_names,
    )


@bp.route("/validate", methods=["GET"])
def validate():
    """
    Validate a query string against a dummy DataFrame.
    """
    query = flask.request.args.get("query", None)
    if not query:
        return ""

    # Create a dummy dataframe to ensure the column names are present
    dummy_df = pd.DataFrame(
        columns=[
            "cpt_id",
            "nzgd_id",
            "vs30",
            "vs30_stddev",
            "type_prefix",
            "original_reference",
            "investigation_date",
            "published_date",
            "latitude",
            "longitude",
            "model_vs30_foster_2019",
            "model_vs30_stddev_foster_2019",
            "model_gwl_westerhoff_2019",
            "cpt_tip_net_area_ratio",
            "measured_gwl",
            "deepest_depth",
            "shallowest_depth",
            "region",
            "district",
            "suburb",
            "city",
            "record_name",
            "vs30_log_residual",
            "gwl_residual",
            "spt_efficiency",
            "spt_borehole_diameter",
        ]
    )
    try:
        dummy_df.query(query)
    except (
        ValueError,
        SyntaxError,
        UnboundLocalError,
        pd.errors.UndefinedVariableError,
    ) as e:
        return flask.render_template("error.html", error=e)
    return ""


@bp.route("/upload_geonet", methods=["POST"])
def upload_geonet():
    """Handle GeoNet station file upload."""
    if "geonet_file" not in flask.request.files:
        return flask.redirect(flask.request.referrer)

    file = flask.request.files["geonet_file"]

    # If the user does not select a file, the browser submits an empty file
    if file.filename == "":
        return flask.redirect(flask.request.referrer)

    if file and allowed_file(file.filename):
        # Generate a unique filename to prevent conflicts
        filename = secure_filename(f"{uuid.uuid4()}_{file.filename}")
        file_path = Path(UPLOAD_FOLDER) / filename

        # Save the file
        file.save(file_path)

        # Store the filename in the session
        flask.session["user_geonet_file"] = filename

    return flask.redirect(flask.request.referrer)


@bp.route("/clear_geonet", methods=["POST"])
def clear_geonet():
    """Clear the user's uploaded GeoNet file from the session and delete the temp file."""
    user_geonet_file_path = get_user_geonet_file_path()
    if user_geonet_file_path:
        remove_file(user_geonet_file_path)  # Delete the actual file
        flask.session.pop("user_geonet_file", None)  # Remove from session
        flask.current_app.logger.info(
            f"User GeoNet station file {user_geonet_file_path} cleared and removed."
        )
    return flask.redirect(flask.url_for("views.index"))


@bp.route("/toggle_geonet_visibility", methods=["POST"])
def toggle_geonet_visibility():
    """Toggle the visibility state of GeoNet stations in the session."""
    current_state = flask.session.get('show_geonet_stations', 'on')
    if current_state == 'on':
        flask.session['show_geonet_stations'] = 'off'
        flask.current_app.logger.info("GeoNet stations visibility set to OFF in session.")
    else:
        flask.session['show_geonet_stations'] = 'on'
        flask.current_app.logger.info("GeoNet stations visibility set to ON in session.")
    # Preserve query parameters when redirecting
    # This ensures that filters and other states are not lost
    # However, for simplicity and consistency with other POST actions like clear_geonet,
    # we will redirect without preserving query params for now.
    # If preserving params is needed, one would typically capture flask.request.args
    # before the session change and rebuild the URL for redirection.
    return flask.redirect(flask.url_for("views.index"))<|MERGE_RESOLUTION|>--- conflicted
+++ resolved
@@ -13,9 +13,9 @@
 
 import flask
 import numpy as np
-import pandas as pd  # Ensure pandas is imported
+import pandas as pd
 import plotly.express as px
-import plotly.graph_objects as go  # Add import for plotly.graph_objects
+import plotly.graph_objects as go
 from plotly.subplots import make_subplots
 from werkzeug.utils import secure_filename
 
@@ -43,186 +43,41 @@
     return None
 
 
-@bp.route("/", methods=["GET", "POST"])  # Allow POST requests
+@bp.route("/", methods=["GET"])
 def index():
     """Serve the standard index page."""
     # Access the instance folder for application-specific data
     instance_path = Path(flask.current_app.instance_path)
 
     with open(instance_path / constants.last_retrieval_date_file_name, "r") as file:
-        date_of_last_nzgd_retrieval = file.readline().strip()
-
-    # --- Start: Load uploaded_df from session ---
-    uploaded_df = None
-    if "uploaded_locations" in flask.session:
-        try:
-            uploaded_df_json = flask.session["uploaded_locations"]
-            # Use pandas to read the JSON string back into a DataFrame
-            # Ensure orient matches the one used in to_json()
-            uploaded_df = pd.read_json(StringIO(uploaded_df_json), orient="split")
-
-            # Ensure correct dtypes after reading from JSON, especially for lat/lon
-            if "latitude" in uploaded_df.columns:
-                uploaded_df["latitude"] = pd.to_numeric(
-                    uploaded_df["latitude"], errors="coerce"
-                )
-            if "longitude" in uploaded_df.columns:
-                uploaded_df["longitude"] = pd.to_numeric(
-                    uploaded_df["longitude"], errors="coerce"
-                )
-
-            # Drop rows if conversion to numeric resulted in NaNs for critical columns
-            uploaded_df.dropna(subset=["latitude", "longitude"], inplace=True)
-
-            # Filter out rows with lat/lon outside valid geographic ranges after loading from session
-            if not uploaded_df.empty:  # Check before accessing columns
-                valid_lat = (uploaded_df["latitude"] >= -90) & (
-                    uploaded_df["latitude"] <= 90
-                )
-                valid_lon = (uploaded_df["longitude"] >= -180) & (
-                    uploaded_df["longitude"] <= 180
-                )
-                uploaded_df = uploaded_df[valid_lat & valid_lon]
-                if uploaded_df.empty:
-                    flask.flash(
-                        "Uploaded data from session contained no valid geolocations after range filtering.",
-                        "warning",
-                    )
-
-            if (
-                uploaded_df.empty
-            ):  # If all rows became NaN and were dropped or filtered out
-                uploaded_df = None  # Ensure uploaded_df is None if it becomes empty
-                if (
-                    "uploaded_locations" in flask.session
-                ):  # Clean up session if df becomes empty
-                    del flask.session["uploaded_locations"]
-                # flask.flash("Uploaded data from session was invalid or empty after type conversion.", "warning") # Original message, can be removed or kept
-            else:
-                flask.flash(
-                    f"Loaded {len(uploaded_df)} valid locations from session.", "info"
-                )
-                # Re-create hovertext if not present, as it might not survive JSON serialization well depending on content
-                if (
-                    "hovertext" not in uploaded_df.columns and not uploaded_df.empty
-                ):  # Check not empty again
-                    uploaded_df["hovertext"] = "Uploaded: " + uploaded_df.index.astype(
-                        str
-                    )
-        except Exception as e:
-            uploaded_df = None  # Error during deserialization
-            if "uploaded_locations" in flask.session:  # Check before deleting
-                del flask.session["uploaded_locations"]  # Clear corrupted data
-            flask.flash(
-                f"Error loading uploaded locations from session: {e}. Please re-upload if needed.",
-                "error",
-            )
-    # --- End: Load uploaded_df from session ---
-
-    if flask.request.method == "POST":
-        vs30_correlation = flask.request.form.get(
-            "vs30_correlation", default=constants.default_vs_to_vs30_correlation
-        )
-        spt_vs_correlation = flask.request.form.get(
-            "spt_vs_correlation", default=constants.default_spt_to_vs_correlation
-        )
-        cpt_vs_correlation = flask.request.form.get(
-            "cpt_vs_correlation", default=constants.default_cpt_to_vs_correlation
-        )
-        colour_by = flask.request.form.get("colour_by", default="vs30")
-        hist_by = flask.request.form.get("hist_by", default="vs30_log_residual")
-        query = flask.request.form.get("query")
-
-        # --- Start: Handle CSV file upload ---
-        if "csv_file" in flask.request.files:
-            file = flask.request.files["csv_file"]
-            if file.filename != "":  # A file was actually selected for upload
-                if file.filename.endswith(".csv"):
-                    try:
-                        # Read the CSV file into a pandas DataFrame
-                        csv_data = StringIO(file.stream.read().decode("UTF8"))
-                        temp_uploaded_df = pd.read_csv(csv_data)
-
-                        # Validate required columns
-                        if (
-                            "latitude" not in temp_uploaded_df.columns
-                            or "longitude" not in temp_uploaded_df.columns
-                        ):
-                            flask.flash(
-                                "CSV must contain 'latitude' and 'longitude' columns.",
-                                "error",
-                            )
-                        else:
-                            # Ensure latitude and longitude are numeric, drop rows where they are not
-                            temp_uploaded_df["latitude"] = pd.to_numeric(
-                                temp_uploaded_df["latitude"], errors="coerce"
-                            )
-                            temp_uploaded_df["longitude"] = pd.to_numeric(
-                                temp_uploaded_df["longitude"], errors="coerce"
-                            )
-                            temp_uploaded_df.dropna(
-                                subset=["latitude", "longitude"], inplace=True
-                            )
-
-                            # Filter out rows with lat/lon outside valid geographic ranges
-                            if (
-                                not temp_uploaded_df.empty
-                            ):  # Check before accessing columns
-                                valid_lat = (temp_uploaded_df["latitude"] >= -90) & (
-                                    temp_uploaded_df["latitude"] <= 90
-                                )
-                                valid_lon = (temp_uploaded_df["longitude"] >= -180) & (
-                                    temp_uploaded_df["longitude"] <= 180
-                                )
-                                temp_uploaded_df = temp_uploaded_df[
-                                    valid_lat & valid_lon
-                                ]
-                                if temp_uploaded_df.empty and (
-                                    "latitude" in temp_uploaded_df.columns
-                                ):  # Check if it became empty due to filtering
-                                    flask.flash(
-                                        "CSV contained no locations within valid geographic ranges after processing.",
-                                        "warning",
-                                    )
-
-                            if not temp_uploaded_df.empty:
-                                uploaded_df = temp_uploaded_df
-                                # --- Start: Save uploaded_df to session ---
-                                flask.session["uploaded_locations"] = (
-                                    uploaded_df.to_json(orient="split")
-                                )
-                                # --- End: Save uploaded_df to session ---
-                                flask.flash(
-                                    "CSV file processed and loaded successfully.",
-                                    "success",
-                                )
-                    except Exception as e:
-                        flask.flash(f"Error processing new CSV file: {e}", "error")
-                else:  # File selected, but not a CSV
-                    flask.flash(
-                        "Invalid file type. Please upload a CSV file. Previous uploaded data (if any) is retained.",
-                        "warning",
-                    )
-        # --- End: Handle CSV file upload ---
-    else:  # GET request
-        vs30_correlation = flask.request.args.get(
-            "vs30_correlation", default=constants.default_vs_to_vs30_correlation
-        )
-        spt_vs_correlation = flask.request.args.get(
-            "spt_vs_correlation", default=constants.default_spt_to_vs_correlation
-        )
-        cpt_vs_correlation = flask.request.args.get(
-            "cpt_vs_correlation", default=constants.default_cpt_to_vs_correlation
-        )
-        colour_by = flask.request.args.get("colour_by", default="vs30")
-        hist_by = flask.request.args.get("hist_by", default="vs30_log_residual")
-        query = flask.request.args.get("query")
-
-    # Ensure query is None if it's an empty string after stripping, to match behavior of default=None
-    if query is not None:
-        query = query.strip()
-        if not query:
-            query = None
+        date_of_last_nzgd_retrieval = file.readline()
+
+    # Retrieve selected vs30 correlation. If no selection, default to "boore_2004"
+    vs30_correlation = flask.request.args.get(
+        "vs30_correlation", default=constants.default_vs_to_vs30_correlation
+    )
+
+    # Retrieve selected spt_vs_correlation. If no selection, default to "brandenberg_2010"
+    spt_vs_correlation = flask.request.args.get(
+        "spt_vs_correlation", default=constants.default_spt_to_vs_correlation
+    )
+
+    # Retrieve selected cpt_vs_correlation. If no selection, default to "andrus_2007_pleistocene".
+    cpt_vs_correlation = flask.request.args.get(
+        "cpt_vs_correlation", default=constants.default_cpt_to_vs_correlation
+    )
+
+    # Retrieve selected column to color by on the map. If no selection, default to "vs30".
+    colour_by = flask.request.args.get("colour_by", default="vs30")
+
+    # Retrieve selected column to plot as a histogram. If no selection, default to "vs30_log_residual".
+    hist_by = flask.request.args.get(
+        "hist_by",
+        default="vs30_log_residual",  # Default value if no query parameter is provided
+    )
+
+    # Retrieve an optional custom query from request arguments
+    query = flask.request.args.get("query", default=None)
 
     # GeoNet station visibility state from session
     show_geonet_visibility = flask.session.get('show_geonet_stations', 'on')
@@ -308,120 +163,12 @@
     if query:
         database_df = database_df.query(query)
 
-    # Initialize marker_size_description_text, will be updated if database_df is not empty
-    marker_size_description_text = ""
-
-    # Determine map center and zoom
-    default_nz_lat, default_nz_lon = -41.2865, 174.7762
-    centre_lat, centre_lon, current_map_zoom = (
-        default_nz_lat,
-        default_nz_lon,
-        4,
-    )  # Base defaults
-
-    if not database_df.empty:
-        centre_lat = database_df["latitude"].mean()
-        centre_lon = database_df["longitude"].mean()
-        current_map_zoom = 5
-
-        # Define marker_size_description_text here as database_df is available
-        if "vs30_log_residual" in database_df.columns:
-            abs_residuals = database_df["vs30_log_residual"].abs()
-            median_abs_residual = abs_residuals.median()
-
-            # Ensure fill_value for NaNs is a small positive number if median is 0/NaN or values are tiny
-            fill_value_for_na = (
-                median_abs_residual
-                if pd.notna(median_abs_residual) and median_abs_residual > 0.01
-                else 0.01
-            )
-
-            database_df["size"] = abs_residuals.fillna(fill_value_for_na)
-            # Ensure all size values are positive for px to scale (px scales these data values)
-            database_df["size"] = np.maximum(database_df["size"], 0.01)
-
-            marker_size_description_text = r"Marker size indicates the magnitude of the Vs30 log residual, given by \(\mathrm{|(\log(SPT_{Vs30}) - \log(Foster2019_{Vs30})|)}\)"
-        else:
-            database_df["size"] = 5  # Default size if vs30_log_residual is not present
-            marker_size_description_text = (
-                "Marker size is fixed as Vs30 log residual is not available for sizing."
-            )
-
-        # Prepare hover data and other column-dependent operations for database_df
-        database_df["Vs30 (m/s)"] = database_df.get("vs30")
-        database_df["Vs30_log_resid"] = database_df.get("vs30_log_residual")
-        if vs30_correlation == "boore_2011":
-            reason_text = "Unable to estimate as Boore et al. (2011) Vs to Vs30 correlation requires a depth of at least 5 m"
-            min_required_depth = 5
-        else:
-            reason_text = "Unable to estimate as Boore et al. (2004) Vs to Vs30 correlation requires a depth of at least 10 m"
-            min_required_depth = 10
-
-        if "deepest_depth" in database_df.columns:
-            database_df.loc[
-                database_df["deepest_depth"] < min_required_depth, "Vs30 (m/s)"
-            ] = reason_text
-            database_df.loc[
-                (database_df["deepest_depth"] >= min_required_depth)
-                & (np.isnan(database_df.get("vs30")) | (database_df.get("vs30") == 0)),
-                "Vs30 (m/s)",
-            ] = "Vs30 calculation failed even though CPT depth is sufficient"
-            database_df.loc[
-                (database_df["deepest_depth"] >= min_required_depth)
-                & ~(np.isnan(database_df.get("vs30")) | (database_df.get("vs30") == 0)),
-                "Vs30 (m/s)",
-            ] = database_df.get("vs30").apply(
-                lambda x: f"{x:.2f}" if pd.notnull(x) else "N/A"
-            )
-
-        if "vs30_log_residual" in database_df.columns:
-            database_df.loc[
-                (np.isnan(database_df["vs30_log_residual"])), "Vs30_log_resid"
-            ] = "Unavailable as Vs30 could not be calculated"
-            database_df.loc[
-                ~(np.isnan(database_df["vs30_log_residual"])), "Vs30_log_resid"
-            ] = database_df["vs30_log_residual"].apply(
-                lambda x: f"{x:.2f}" if pd.notnull(x) else "N/A"
-            )
-        if "deepest_depth" in database_df.columns:
-            database_df["deepest_depth (m)"] = database_df["deepest_depth"]
-
-    elif uploaded_df is not None and not uploaded_df.empty:
-        centre_lat = uploaded_df["latitude"].mean()
-        centre_lon = uploaded_df["longitude"].mean()
-        current_map_zoom = 5
-        flask.flash(
-            "Database query is empty or resulted in no data. Centering map on uploaded locations.",
-            "info",
-        )
-    # else: use NZ default center and zoom if both are empty
-
-    map_obj = None  # Will hold the Plotly Figure object
-
-    # Create the base map
-    if not database_df.empty:
-        db_hover_data_dict = OrderedDict()
-        if "deepest_depth (m)" in database_df.columns:
-            db_hover_data_dict["deepest_depth (m)"] = ":.2f"
-        if "Vs30 (m/s)" in database_df.columns:
-            db_hover_data_dict["Vs30 (m/s)"] = True
-        if "Vs30_log_resid" in database_df.columns:
-            db_hover_data_dict["Vs30_log_resid"] = True
-        # Ensure 'size' is in hover_data if it was calculated for database_df
-        if "size" in database_df.columns:
-            db_hover_data_dict["size"] = False
-
-        size_col = database_df["size"] if "size" in database_df.columns else 5
-        color_col_data = database_df.get(colour_by)
-        # Ensure color_col is numeric or None for continuous scale, otherwise treat as discrete or don't color
-        color_col = (
-            color_col_data
-            if color_col_data is not None
-            and pd.api.types.is_numeric_dtype(color_col_data)
-            else None
-        )
-
-<<<<<<< HEAD
+    #########################################################################################
+
+    # Calculate the center of the map for visualization
+    centre_lat = database_df["latitude"].mean()
+    centre_lon = database_df["longitude"].mean()
+
     ## Make map marker sizes proportional to the absolute value of the Vs30 log residual.
     ## For records where the Vs30 log residual is unavailable, use the median of absolute value of the Vs30 log residuals.
     database_df["size"] = (
@@ -437,130 +184,57 @@
     if vs30_correlation == "boore_2011":
         reason_text = "Unable to estimate as Boore et al. (2011) Vs to Vs30 correlation requires a depth of at least 5 m"
         min_required_depth = 5
-=======
-        map_obj = px.scatter_map(
-            database_df,
-            lat="latitude",
-            lon="longitude",
-            color=color_col,
-            size=size_col,
-            hover_name=database_df.get("record_name"),
-            center={"lat": centre_lat, "lon": centre_lon},
-            zoom=current_map_zoom,
-            hover_data=db_hover_data_dict,
-        )
-    elif uploaded_df is not None and not uploaded_df.empty:
-        flask.flash(
-            f"Database is empty or query yielded no results. Creating map with {len(uploaded_df)} uploaded locations.",
-            "info",
-        )
-        map_obj = px.scatter_map(
-            uploaded_df,
-            lat="latitude",
-            lon="longitude",
-            color_discrete_sequence=[
-                "red"
-            ],  # Ensure uploaded points are distinctly colored
-            size_max=10,  # Fixed size for uploaded points for clarity
-            center={"lat": centre_lat, "lon": centre_lon},
-            zoom=current_map_zoom,
-            hover_data={
-                "latitude": True,
-                "longitude": True,
-            },  # Basic hover for uploaded points
-        )
-        if map_obj.data:
-            map_obj.data[0].name = "Uploaded Locations"
->>>>>>> dd285437
     else:
-        flask.flash(
-            "No locations to display (database query empty and no locations uploaded). Showing an empty map of New Zealand.",
-            "info",
-        )
-        map_obj = go.Figure(
-            go.Scattermapbox(
-                lat=[centre_lat],
-                lon=[centre_lon],
-                mode="markers",
-                marker={"size": 0, "opacity": 0},
-            )
-        )
-        map_obj.update_layout(
-            mapbox_style="open-street-map",
-            mapbox_center_lat=centre_lat,
-            mapbox_center_lon=centre_lon,
-            mapbox_zoom=current_map_zoom,
-            margin={"r": 0, "t": 0, "l": 0, "b": 0},
-        )
-
-    # If database_df was the primary source for the map, and uploaded_df also exists, add uploaded_df as a new trace.
-    if not database_df.empty and (uploaded_df is not None and not uploaded_df.empty):
-        flask.flash(
-            f"Adding {len(uploaded_df)} uploaded locations as a separate trace to the map.",
-            "info",
-        )
-
-        # Ensure required columns exist and are numeric for the trace
-        if not (
-            "latitude" in uploaded_df.columns
-            and "longitude" in uploaded_df.columns
-            and pd.api.types.is_numeric_dtype(uploaded_df["latitude"])
-            and pd.api.types.is_numeric_dtype(uploaded_df["longitude"])
-        ):
-            flask.flash(
-                "Uploaded data is missing valid latitude/longitude for map trace.",
-                "error",
-            )
-        else:
-            # Ensure hovertext column exists for customdata/hovertemplate
-            if "hovertext" not in uploaded_df.columns:
-                # Create a default hovertext if not present
-                uploaded_df["hovertext"] = (
-                    "Lat: "
-                    + uploaded_df["latitude"].round(4).astype(str)
-                    + ", Lon: "
-                    + uploaded_df["longitude"].round(4).astype(str)
-                )
-
-            map_obj.add_trace(
-                go.Scattermapbox(
-                    lat=uploaded_df["latitude"],
-                    lon=uploaded_df["longitude"],
-                    mode="markers",
-                    marker=go.scattermapbox.Marker(size=10, color="red", opacity=0.7),
-                    name="Uploaded Locations",  # For legend
-                    text=uploaded_df[
-                        "hovertext"
-                    ],  # Data for the hovertemplate's %{text}
-                    customdata=uploaded_df[
-                        ["latitude", "longitude"]
-                    ],  # For hovertemplate's %{customdata[0/1]}
-                    hovertemplate=(
-                        "<b>Uploaded Point</b><br>"
-                        + "Lat: %{customdata[0]:.4f}<br>"
-                        + "Lon: %{customdata[1]:.4f}<br>"
-                        + "Details: %{text}<extra></extra>"  # <extra></extra> removes trace info from hover
-                    ),
-                )
-            )
-            # Explicitly update layout AFTER adding the new trace
-            map_obj.update_layout(
-                mapbox_style="carto-positron",  # Maintain consistency with px default
-                showlegend=True,
-                legend=dict(
-                    yanchor="top",
-                    y=0.99,
-                    xanchor="left",
-                    x=0.01,
-                    bgcolor="rgba(255,255,255,0.7)",  # Semi-transparent background for legend
-                ),
-            )
+        reason_text = "Unable to estimate as Boore et al. (2004) Vs to Vs30 correlation requires a depth of at least 10 m"
+        min_required_depth = 10
+    database_df.loc[database_df["deepest_depth"] < min_required_depth, "Vs30 (m/s)"] = (
+        reason_text
+    )
+    database_df.loc[
+        (database_df["deepest_depth"] >= min_required_depth)
+        & (np.isnan(database_df["vs30"]) | (database_df["vs30"] == 0)),
+        "Vs30 (m/s)",
+    ] = "Vs30 calculation failed even though CPT depth is sufficient"
+    database_df.loc[
+        (database_df["deepest_depth"] >= min_required_depth)
+        & ~(np.isnan(database_df["vs30"]) | (database_df["vs30"] == 0)),
+        "Vs30 (m/s)",
+    ] = database_df["vs30"].apply(lambda x: f"{x:.2f}")
+    database_df.loc[(np.isnan(database_df["vs30_log_residual"])), "Vs30_log_resid"] = (
+        "Unavailable as Vs30 could not be calculated"
+    )
+    database_df.loc[~(np.isnan(database_df["vs30_log_residual"])), "Vs30_log_resid"] = (
+        database_df["vs30_log_residual"].apply(lambda x: f"{x:.2f}")
+    )
+    database_df["deepest_depth (m)"] = database_df["deepest_depth"]
+
+    # Create an interactive scatter map using Plotly
+    map = px.scatter_map(
+        database_df,
+        lat="latitude",  # Column specifying latitude
+        lon="longitude",  # Column specifying longitude
+        color=colour_by,  # Column specifying marker color
+        hover_name=database_df["record_name"],
+        zoom=5,
+        size="size",  # Marker size
+        center={"lat": centre_lat, "lon": centre_lon},  # Map center
+        hover_data=OrderedDict(
+            [  # Used to order the items in hover data (but lat and long are always first)
+                ("deepest_depth (m)", ":.2f"),
+                ("Vs30 (m/s)", True),
+                ("Vs30_log_resid", True),
+                ("size", False),
+                ("vs30", False),
+                ("vs30_log_residual", False),
+            ]
+        ),
+    )
 
     # Determine which GeoNet DataFrame to use for plotting based on session state
     if show_geonet_visibility == 'on':
         plot_geonet_df = geonet_stations_df
     else:
-        plot_geonet_df = pd.DataFrame(columns=['lon', 'lat', 'name']) 
+        plot_geonet_df = pd.DataFrame(columns=['lon', 'lat', 'name'])
 
     geonet_fig = px.scatter_map(
         plot_geonet_df,  # Use plot_geonet_df which might be empty
@@ -584,7 +258,7 @@
             x=[None], y=[None],  # No actual data points
             mode='markers',
             marker=dict(color='rgba(0,0,0,0)', size=0),  # Make it invisible
-            showlegend=True, 
+            showlegend=True,
             name=' ',  # Use a space as the name to ensure legend item is created
             hoverinfo='none' # No hover interaction for this dummy point
         ))
@@ -616,17 +290,10 @@
     return flask.render_template(
         "views/index.html",
         date_of_last_nzgd_retrieval=date_of_last_nzgd_retrieval,
-<<<<<<< HEAD
         map=map.to_html(
             full_html=False,  # Embed only the necessary map HTML
             include_plotlyjs=False,  # Exclude Plotly.js library (assume it's loaded separately)
-            default_height="90vh",  # Set the map height
-=======
-        map=map_obj.to_html(
-            full_html=False,
-            include_plotlyjs=False,
-            default_height="85vh",
->>>>>>> dd285437
+            default_height="85vh",  # Set the map height
         ),
         selected_vs30_correlation=vs30_correlation,  # Pass the selected vs30_correlation for the template
         selected_spt_vs_correlation=spt_vs_correlation,
