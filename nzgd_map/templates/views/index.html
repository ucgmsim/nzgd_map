--- conflicted
+++ resolved
@@ -12,7 +12,6 @@
 {% block title %} NZGD data {% endblock %}
 
 {% block content %}
-<<<<<<< HEAD
 <div class="layout-container">
     <section>
         <h1>CPT and SPT data extracted from NZGD records</h1>
@@ -33,58 +32,59 @@
                     value="{{query or ''}}" />
                 <div id="error"></div>
 
-                <!-- Dropdown to select a vs30 correlation -->
-                <label id="query-label" for="vs30_correlation">Select a Vs-Vs30 correlation option</label>
-                <select id="query-input" name="vs30_correlation">
-                    <!-- Populate dropdown options dynamically from the list of vs30_correlations -->
-                    {% for vs30_correlation in vs30_correlations %}
-                    <option value="{{vs30_correlation}}" {% if selected_vs30_correlation==vs30_correlation %}selected{%
-                        endif %}>
-                        {{vs30_correlation}}
-                    </option>
-                    {% endfor %}
-                </select>
+    <!-- Dropdown to select a vs30 correlation -->
+    <label for="vs30-correlation-select">Select a Vs-Vs30 correlation option</label>
+    <select id="vs30-correlation-select" name="vs30_correlation">
+        <!-- Populate dropdown options dynamically from the list of vs30_correlations -->
+        {% for vs30_correlation_option in vs30_correlations %}
+        <option value="{{vs30_correlation_option}}" {% if selected_vs30_correlation==vs30_correlation_option
+            %}selected{% endif %}>
+            {{vs30_correlation_option}}
+        </option>
+        {% endfor %}
+    </select>
 
-                <!-- Dropdown to select a spt_vs_correlation -->
-                <label id="query-label_spt" for="spt_vs_correlation">Select a SPT-Vs correlation option</label>
-                <select id="query-input" name="spt_vs_correlation">
-                    <!-- Populate dropdown options dynamically from the list of vs30_correlations -->
-                    {% for spt_vs_correlation in spt_vs_correlations %}
-                    <option value="{{spt_vs_correlation}}" {% if selected_spt_vs_correlation==spt_vs_correlation
-                        %}selected{% endif %}>
-                        {{spt_vs_correlation}}
-                    </option>
-                    {% endfor %}
-                </select>
 
-                <!-- Dropdown to select a cpt_vs_correlation -->
-                <label id="query-label_cpt" for="cpt_vs_correlation">Select a CPT-Vs correlation option</label>
-                <select id="query-input" name="cpt_vs_correlation">
-                    <!-- Populate dropdown options dynamically from the list of vs30_correlations -->
-                    {% for cpt_vs_correlation in cpt_vs_correlations %}
-                    <option value="{{cpt_vs_correlation}}" {% if selected_cpt_vs_correlation==cpt_vs_correlation
-                        %}selected{% endif %}>
-                        {{cpt_vs_correlation}}
-                    </option>
-                    {% endfor %}
-                </select>
+    <!-- Dropdown to select a spt_vs_correlation -->
+    <label for="spt-correlation-select">Select a SPT-Vs correlation option</label>
+    <select id="spt-correlation-select" name="spt_vs_correlation">
+        <!-- Populate dropdown options dynamically from the list of vs30_correlations -->
+        {% for spt_vs_correlation_option in spt_vs_correlations %}
+        <option value="{{spt_vs_correlation_option}}" {% if selected_spt_vs_correlation==spt_vs_correlation_option
+            %}selected{% endif %}>
+            {{spt_vs_correlation_option}}
+        </option>
+        {% endfor %}
+    </select>
 
-                <!-- Dropdown to select a parameter to colour points by on the map -->
-                <label for="colour_by">Select a value to colour by</label>
-                <select id="query-colour" name="colour_by">
-                    {% for column, label in colour_variables %}
-                    <option value="{{column}}" {% if column==colour_by %}selected{% endif %}> {{label}}</option>
-                    {% endfor %}
-                </select>
+    <!-- Dropdown to select a cpt_vs_correlation -->
+    <label for="cpt-correlation-select">Select a CPT-Vs correlation option</label>
+    <select id="cpt-correlation-select" name="cpt_vs_correlation">
+        <!-- Populate dropdown options dynamically from the list of vs30_correlations -->
+        {% for cpt_vs_correlation_option in cpt_vs_correlations %}
+        <option value="{{cpt_vs_correlation_option}}" {% if selected_cpt_vs_correlation==cpt_vs_correlation_option
+            %}selected{% endif %}>
+            {{cpt_vs_correlation_option}}
+        </option>
+        {% endfor %}
+    </select>
 
-                <!-- Dropdown to select a parameter to plot as a histogram -->
-                <label id="hist-by-query" for="hist_by">Select a parameter to plot as a histogram</label>
-                <select id="hist-by-query" name="hist_by">
-                    <!-- Populate dropdown options dynamically from the list of colour_by options -->
-                    {% for column, label in colour_variables %}
-                    <option value="{{column}}" {% if column==hist_by %}selected{% endif %}> {{label}}</option>
-                    {% endfor %}
-                </select>
+    <!-- Dropdown to select a parameter to colour points by on the map -->
+    <label for="colour-by-select">Select a value to colour by</label>
+    <select id="colour-by-select" name="colour_by">
+        {% for column, label in colour_variables %}
+        <option value="{{column}}" {% if column==colour_by %}selected{% endif %}> {{label}}</option>
+        {% endfor %}
+    </select>
+
+    <!-- Dropdown to select a parameter to plot as a histogram -->
+    <label for="hist-by-select">Select a parameter to plot as a histogram</label>
+    <select id="hist-by-select" name="hist_by">
+        <!-- Populate dropdown options dynamically from the list of colour_by options -->
+        {% for column, label in colour_variables %}
+        <option value="{{column}}" {% if column==hist_by %}selected{% endif %}> {{label}}</option>
+        {% endfor %}
+    </select>
 
                 <!-- Record count display -->
                 <div class="record-count">Retrieved {{ num_records }} records</div>
@@ -162,121 +162,6 @@
                                 window.open(`{{url_for('views.cpt_record', record_name='')}}/${point.hovertext}`, '_blank', 'noopener,noreferrer');
                             }
                         }
-=======
-<section>
-    <h1>CPT and SPT data extracted from NZGD borehole records</h1>
-    <h4>Date of last update from NZGD: {{ date_of_last_nzgd_retrieval }}</h4>
-    <br>
-    <b>Available query fields:</b> {{ col_names_to_display }}
-    <br>
-    <br> <b> Example queries:</b>
-    <ul>
-        <li> (vs30 < 100) & (region=="Canterbury" ) [Show records where Vs30 is less than 100 m/s and the region is
-                Canterbury] </li>
-        <li> type_prefix == "X" [Show records of a particular type. X = "BH", "CPT", or "SCPT". Note that "BH"
-            (borehole) also covers SPT] </li>
-        <li> investigation_date > "2024-08-20" [Show records with date of investigation later than 20 August 2024] </li>
-    </ul>
-    <br>
-
-</section>
-
-<!-- Form to allow user input for filtering data and uploading CSV -->
-<form id="query-form" method="POST" action="{{url_for('views.index')}}" enctype="multipart/form-data">
-    <!-- Text input for a custom query, passed as the 'query' parameter in the URL -->
-    <input id="query-input" name="query" hx-get="/validate" hx-trigger="keyup delay:300ms changed" hx-target="#error"
-        placeholder="Input your pandas-compatible search query" value="{{query or ''}}" />
-    <div id="error"></div>
-
-    <!-- Dropdown to select a vs30 correlation -->
-    <label for="vs30-correlation-select">Select a Vs-Vs30 correlation option</label>
-    <select id="vs30-correlation-select" name="vs30_correlation">
-        <!-- Populate dropdown options dynamically from the list of vs30_correlations -->
-        {% for vs30_correlation_option in vs30_correlations %}
-        <option value="{{vs30_correlation_option}}" {% if selected_vs30_correlation==vs30_correlation_option
-            %}selected{% endif %}>
-            {{vs30_correlation_option}}
-        </option>
-        {% endfor %}
-    </select>
-
-
-    <!-- Dropdown to select a spt_vs_correlation -->
-    <label for="spt-correlation-select">Select a SPT-Vs correlation option</label>
-    <select id="spt-correlation-select" name="spt_vs_correlation">
-        <!-- Populate dropdown options dynamically from the list of vs30_correlations -->
-        {% for spt_vs_correlation_option in spt_vs_correlations %}
-        <option value="{{spt_vs_correlation_option}}" {% if selected_spt_vs_correlation==spt_vs_correlation_option
-            %}selected{% endif %}>
-            {{spt_vs_correlation_option}}
-        </option>
-        {% endfor %}
-    </select>
-
-    <!-- Dropdown to select a cpt_vs_correlation -->
-    <label for="cpt-correlation-select">Select a CPT-Vs correlation option</label>
-    <select id="cpt-correlation-select" name="cpt_vs_correlation">
-        <!-- Populate dropdown options dynamically from the list of vs30_correlations -->
-        {% for cpt_vs_correlation_option in cpt_vs_correlations %}
-        <option value="{{cpt_vs_correlation_option}}" {% if selected_cpt_vs_correlation==cpt_vs_correlation_option
-            %}selected{% endif %}>
-            {{cpt_vs_correlation_option}}
-        </option>
-        {% endfor %}
-    </select>
-
-    <!-- Dropdown to select a parameter to colour points by on the map -->
-    <label for="colour-by-select">Select a value to colour by</label>
-    <select id="colour-by-select" name="colour_by">
-        {% for column, label in colour_variables %}
-        <option value="{{column}}" {% if column==colour_by %}selected{% endif %}> {{label}}</option>
-        {% endfor %}
-    </select>
-
-    <!-- Dropdown to select a parameter to plot as a histogram -->
-    <label for="hist-by-select">Select a parameter to plot as a histogram</label>
-    <select id="hist-by-select" name="hist_by">
-        <!-- Populate dropdown options dynamically from the list of colour_by options -->
-        {% for column, label in colour_variables %}
-        <option value="{{column}}" {% if column==hist_by %}selected{% endif %}> {{label}}</option>
-        {% endfor %}
-    </select>
-
-    <!-- File upload for CSV -->
-    <label for="csv-file-input">Upload CSV with latitude and longitude columns:</label>
-    <input type="file" id="csv-file-input" name="csv_file" accept=".csv">
-
-    <!-- Submit button to trigger a search and/or file upload -->
-    <button id="submit-button" type="submit">Update selection / Upload CSV</button>
-</form>
-
-{% with messages = get_flashed_messages(with_categories=true) %}
-{% if messages %}
-<ul class=flashes>
-    {% for category, message in messages %}
-    <li class="{{ category }}">{{ message }}</li>
-    {% endfor %}
-</ul>
-{% endif %}
-{% endwith %}
-
-<h4> Showing {{ num_records }} records </h4>
-<h5> {{ marker_size_description_text }} </h5>
-<!-- Section to render the Plotly map -->
-<section role="figure">
-    {{map | safe}}
-    <!-- Render the Plotly map as raw HTML. 'safe' prevents auto-escaping of HTML content -->
-    <script>
-        var plot_element =
-            document.getElementsByClassName("plotly-graph-div")[0];
-        plot_element.on("plotly_click", function (data) {
-            // data.points is an array of points clicked. We're interested in the first one.
-            if (data.points.length > 0) {
-                var point = data.points[0];
-                if (point) {
-                    if (point.hovertext.startsWith("BH")) {
-                        window.open(`{{url_for('views.spt_record', record_name='')}}/${point.hovertext}`, '_blank', 'noopener,noreferrer');
->>>>>>> dd285437
                     }
                 });
 
